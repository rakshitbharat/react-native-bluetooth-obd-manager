import React from 'react';
import { BluetoothProvider } from '../../src/context/BluetoothProvider';
import type { ReactNode } from 'react';
import { mockNativeEventEmitter } from '../mocks/react-native';

<<<<<<< HEAD
const TestWrapper = ({ children }: { children: ReactNode }) => {
  return React.createElement(BluetoothProvider, null, children);
};

export const createWrapper = () => ({ wrapper: TestWrapper });

// Helper for emitting mock BLE events in tests
export const emitMockBleEvent = (eventName: string, eventData: any): void => {
  const listeners = mockNativeEventEmitter.addListener.mock.calls
    .filter(call => call[0] === eventName)
    .map(call => call[1]);
    
  listeners.forEach(listener => {
    if (typeof listener === 'function') {
      listener(eventData);
    }
  });
};

// Add a basic test to satisfy Jest's requirement
describe('test-utils', () => {
  it('creates a valid wrapper component', () => {
    const Wrapper = createWrapper();
    expect(Wrapper).toBeDefined();
  });
=======
const TestWrapper = ({ children }: { children?: React.ReactNode }) => (
  <BluetoothProvider>{children}</BluetoothProvider>
);

export { TestWrapper };

test('test-utils placeholder test', () => {
  expect(true).toBe(true);
>>>>>>> 628945b5
});<|MERGE_RESOLUTION|>--- conflicted
+++ resolved
@@ -1,9 +1,9 @@
+import React from 'react';
 import React from 'react';
 import { BluetoothProvider } from '../../src/context/BluetoothProvider';
 import type { ReactNode } from 'react';
 import { mockNativeEventEmitter } from '../mocks/react-native';
 
-<<<<<<< HEAD
 const TestWrapper = ({ children }: { children: ReactNode }) => {
   return React.createElement(BluetoothProvider, null, children);
 };
@@ -29,14 +29,4 @@
     const Wrapper = createWrapper();
     expect(Wrapper).toBeDefined();
   });
-=======
-const TestWrapper = ({ children }: { children?: React.ReactNode }) => (
-  <BluetoothProvider>{children}</BluetoothProvider>
-);
-
-export { TestWrapper };
-
-test('test-utils placeholder test', () => {
-  expect(true).toBe(true);
->>>>>>> 628945b5
 });